# opsz based on https://docs.microsoft.com/en-us/typography/opentype/spec/dvaraxistag_opsz
# fallbacks based on https://en.wikipedia.org/wiki/Traditional_point-size_names
# plus discussion with dcrossland@
tag: "opsz"
<<<<<<< HEAD
display_name: "Optical size"
min_value: 5
max_value: 1200
=======
display_name: "Optical Size"
min_value: 6
max_value: 144
>>>>>>> 8c2b9819
default_value: 14
precision: -1
fallback {
  name: "6pt"
  value: 6
}
fallback {
  name: "7pt"
  value: 7
}
fallback {
  name: "8pt"
  value: 8
}
fallback {
  name: "9pt"
  value: 9
}
fallback {
  name: "10pt"
  value: 10
}
fallback {
  name: "11pt"
  value: 11
}
fallback {
  name: "12pt"
  value: 12
}
fallback {
  name: "14pt"
  value: 14
}
fallback {
  name: "16pt"
  value: 16
}
fallback {
  name: "17pt"
  value: 17
}
fallback {
  name: "18pt"
  value: 18
}
fallback {
  name: "20pt"
  value: 20
}
fallback {
  name: "24pt"
  value: 24
}
fallback {
  name: "28pt"
  value: 28
}
fallback {
  name: "36pt"
  value: 36
}
fallback {
  name: "48pt"
  value: 48
}
fallback {
  name: "60pt"
  value: 60
}
fallback {
  name: "72pt"
  value: 72
}
fallback {
  name: "96pt"
  value: 96
}
fallback {
  name: "120pt"
  value: 120
}
fallback {
  name: "144pt"
  value: 144
}
fallback_only: false
illustration_url: "optical_size.svg"
description:
  "Adapt the style to specific text sizes. At smaller sizes, letters"
  " typically become optimized for more legibility. At larger sizes,"
  " optimized for headlines, with more extreme weights and widths."
  " In CSS this axis is activated automatically when it is available."<|MERGE_RESOLUTION|>--- conflicted
+++ resolved
@@ -2,15 +2,9 @@
 # fallbacks based on https://en.wikipedia.org/wiki/Traditional_point-size_names
 # plus discussion with dcrossland@
 tag: "opsz"
-<<<<<<< HEAD
-display_name: "Optical size"
+display_name: "Optical Size"
 min_value: 5
 max_value: 1200
-=======
-display_name: "Optical Size"
-min_value: 6
-max_value: 144
->>>>>>> 8c2b9819
 default_value: 14
 precision: -1
 fallback {
