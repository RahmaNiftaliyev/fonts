name: "Secular One"
designer: "Michal Sahar"
license: "OFL"
category: "SANS_SERIF"
date_added: "2016-06-20"
fonts {
  name: "Secular One"
  style: "normal"
  weight: 400
  filename: "SecularOne-Regular.ttf"
  post_script_name: "SecularOne-Regular"
  full_name: "Secular One Regular"
  copyright: "Copyright 2016 The Secular One Project Authors (https://github.com/googlefonts/secular)"
}
subsets: "hebrew"
subsets: "latin"
subsets: "latin-ext"
subsets: "menu"
source {
  repository_url: "https://github.com/googlefonts/secular"
  commit: "6a1b3caa448955ffe8fe7e5440f620abc0913995"
  files {
    source_file: "OFL.txt"
    dest_file: "OFL.txt"
  }
  files {
    source_file: "fonts/ttf/SecularOne-Regular.ttf"
    dest_file: "SecularOne-Regular.ttf"
  }
  branch: "main"
<<<<<<< HEAD
  config_yaml: "sources/config.yaml"
}
=======
}
primary_script: "Hebr"
>>>>>>> 8b70d4c3
<|MERGE_RESOLUTION|>--- conflicted
+++ resolved
@@ -28,10 +28,6 @@
     dest_file: "SecularOne-Regular.ttf"
   }
   branch: "main"
-<<<<<<< HEAD
   config_yaml: "sources/config.yaml"
 }
-=======
-}
-primary_script: "Hebr"
->>>>>>> 8b70d4c3
+primary_script: "Hebr"