--- conflicted
+++ resolved
@@ -34,10 +34,6 @@
     dest_file: "DESCRIPTION.en_us.html"
   }
   branch: "main"
-<<<<<<< HEAD
   config_yaml: "sources/config.yaml"
 }
-=======
-}
-primary_script: "Jpan"
->>>>>>> 8b70d4c3
+primary_script: "Jpan"