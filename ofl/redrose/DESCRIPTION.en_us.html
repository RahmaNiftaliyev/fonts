--- conflicted
+++ resolved
@@ -1,7 +1,4 @@
 <p>Red Rose Pro is a latin display typeface designed by Jaikishan Patel. It was exclusively designed for posters of Genre: Love, Romance, Drama, Thriller, Noir and Passion.</p>
 <p>The current version of the family includes 3 weights; Light, Regular and Bold. Each font includes 640 glyphs that covers Western, Central and South Latin as well as Vietnamese.</p>
-<<<<<<< HEAD
-<p>To contribute, see <a href="https://github.com/magictype/redrose">github.com/magictype/redrose</a></p>
-=======
-<p>To contribute, see <a href="https://github.com/magictype/redrose" target="_blank">github.com/magictype/redrose</a></p>
->>>>>>> 01eed2e3
+
+<p>To contribute, see <a href="https://github.com/magictype/redrose">github.com/magictype/redrose</a></p>