--- conflicted
+++ resolved
@@ -24,11 +24,7 @@
 }
 source {
   repository_url: "https://github.com/TypeTogether/Playpen-Sans"
-<<<<<<< HEAD
   commit: "7a0794f02170021c04930280b39ab405599f5fb2"
-=======
-  commit: "12483714650a12591e1914cad7d123e2cadc45e9"
->>>>>>> 648170ed
   files {
     source_file: "OFL.txt"
     dest_file: "OFL.txt"
