name: "Noto Sans"
designer: "Google"
license: "OFL"
category: "SANS_SERIF"
date_added: "2013-02-27"
fonts {
  name: "Noto Sans"
  style: "normal"
  weight: 400
  filename: "NotoSans[wdth,wght].ttf"
  post_script_name: "NotoSans-Regular"
  full_name: "Noto Sans Regular"
  copyright: "Copyright 2022 The Noto Project Authors (https://github.com/notofonts/latin-greek-cyrillic)"
}
fonts {
  name: "Noto Sans"
  style: "italic"
  weight: 400
  filename: "NotoSans-Italic[wdth,wght].ttf"
  post_script_name: "NotoSans-Italic"
  full_name: "Noto Sans Italic"
  copyright: "Copyright 2022 The Noto Project Authors (https://github.com/notofonts/latin-greek-cyrillic)"
}
subsets: "cyrillic"
subsets: "cyrillic-ext"
subsets: "devanagari"
subsets: "greek"
subsets: "greek-ext"
subsets: "latin"
subsets: "latin-ext"
subsets: "menu"
subsets: "vietnamese"
axes {
  tag: "wdth"
  min_value: 62.5
  max_value: 100.0
}
axes {
  tag: "wght"
  min_value: 100.0
  max_value: 900.0
}
source {
  repository_url: "https://github.com/notofonts/latin-greek-cyrillic"
  commit: "c4a321e123e4d4ff315f57f4e0adf294fe3a95be"
  archive_url: "https://github.com/notofonts/latin-greek-cyrillic/releases/download/NotoSans-v2.015/NotoSans-v2.015.zip"
  files {
    source_file: "ARTICLE.en_us.html"
    dest_file: "article/ARTICLE.en_us.html"
  }
  files {
    source_file: "DESCRIPTION.en_us.html"
    dest_file: "DESCRIPTION.en_us.html"
  }
  files {
    source_file: "OFL.txt"
    dest_file: "OFL.txt"
  }
  files {
    source_file: "NotoSans/googlefonts/variable-ttf/NotoSans[wdth,wght].ttf"
    dest_file: "NotoSans[wdth,wght].ttf"
  }
  files {
    source_file: "NotoSans/googlefonts/variable-ttf/NotoSans-Italic[wdth,wght].ttf"
    dest_file: "NotoSans-Italic[wdth,wght].ttf"
  }
  branch: "main"
}
is_noto: true
languages: "aa_Latn"  # Afar
languages: "ab_Cyrl"  # Abkhazian
languages: "abq_Cyrl"  # Abaza
languages: "abr_Latn"  # Abron
languages: "ace_Latn"  # Achinese
languages: "acf_Latn"  # Saint Lucian Creole French, Latin
languages: "ach_Latn"  # Acoli
languages: "acu_Latn"  # Achuar-Shiwiar
languages: "ada_Latn"  # Adangme
languages: "ady_Cyrl"  # Adyghe
languages: "af_Latn"  # Afrikaans
languages: "agq_Latn"  # Aghem
languages: "agr_Latn"  # Aguaruna
languages: "aii_Cyrl"  # Assyrian Neo-Aramaic, Cyrillic
languages: "aii_Latn"  # Assyrian Neo-Aramaic, Latin
languages: "ain_Latn"  # Ainu (Latin)
languages: "ajg_Latn"  # Aja
languages: "ak_Latn"
languages: "akz_Latn"  # Alabama
languages: "ale_Latn"  # Aleut
languages: "aln_Latn"  # Gheg Albanian
languages: "alt_Cyrl"  # Southern Altai
languages: "amc_Latn"  # Amahuaca
languages: "ame_Latn"  # Yaneshaʼ
languages: "ami_Latn"  # Amis
languages: "amo_Latn"  # Amo
languages: "amr_Latn"  # Amarakaeri
languages: "an_Latn"  # Aragonese
languages: "ang_Latn"  # Old English
languages: "anp_Deva"  # Angika
languages: "aoz_Latn"  # Uab Meto
languages: "arl_Latn"  # Arabela
languages: "arn_Latn"  # Mapuche
languages: "aro_Latn"  # Araona
languages: "arp_Latn"  # Arapaho
languages: "art_Latn"  # Artificial languages, World (Latin)
languages: "arw_Latn"  # Arawak
languages: "asa_Latn"  # Asu
languages: "ast_Latn"  # Asturian
languages: "atj_Latn"  # Atikamekw
languages: "auc_Latn"  # Waorani
languages: "av_Cyrl"  # Avaric
languages: "avk_Latn"  # Kotava
languages: "awa_Deva"  # Awadhi
languages: "ay_Latn"  # Aymara
languages: "az_Cyrl"  # Azerbaijani (Cyrillic)
languages: "az_Latn"  # Azerbaijani
languages: "azj_Cyrl"  # Azerbaijani, North (Cyrillic)
languages: "ba_Cyrl"  # Bashkir
languages: "ba_Latn"  # Bashkir (Latin)
languages: "bal_Latn"  # Baluchi (Latin)
languages: "ban_Latn"  # Balinese
languages: "bap_Deva"  # Bantawa (Devanagari)
languages: "bar_Latn"  # Bavarian
languages: "bas_Latn"  # Basaa
languages: "bax_Latn"  # Bamun (Latin)
languages: "bba_Latn"  # Baatonum
languages: "bbc_Latn"  # Batak Toba
languages: "bbj_Latn"  # Ghomala
languages: "bci_Latn"  # Baoulé
languages: "be_Cyrl"  # Belarusian
languages: "be_Latn"  # Belarusian (Latin)
languages: "bem_Latn"  # Bemba
languages: "ber_Latn"  # Berber (Latin)
languages: "bew_Latn"  # Betawi
languages: "bez_Latn"  # Bena
languages: "bfa_Latn"  # Bari
languages: "bfd_Latn"  # Bafut
languages: "bfy_Deva"  # Bagheli
languages: "bg_Cyrl"  # Bulgarian
languages: "bgc_Deva"  # Haryanvi
languages: "bgx_Grek"  # Balkan Gagauz Turkish
languages: "bhb_Deva"  # Bhili
languages: "bhi_Deva"  # Bhilali
languages: "bhk_Latn"  # Albay Bikol
languages: "bho_Deva"  # Bhojpuri
languages: "bi_Latn"  # Bislama
languages: "bik_Latn"  # Bikol
languages: "bin_Latn"  # Bini
languages: "bjj_Deva"  # Kanauji
languages: "bjn_Latn"  # Banjar
languages: "bjt_Latn"  # Balanta-Ganja
languages: "bkm_Latn"  # Kom
languages: "bku_Latn"  # Buhid
languages: "bla_Latn"  # Siksika
languages: "bm_Latn"  # Bambara
languages: "bmq_Latn"  # Bomu
languages: "boa_Latn"  # Bora
languages: "bqv_Latn"  # Koro Wachi
languages: "br_Latn"  # Breton
languages: "bra_Deva"  # Braj
languages: "brh_Latn"  # Brahui (Latin)
languages: "brx_Deva"  # Bodo
languages: "brx_Latn"  # Bodo (Latin)
languages: "bs_Cyrl"  # Bosnian (Cyrillic)
languages: "bs_Latn"  # Bosnian
languages: "bsc_Latn"  # Bassari
languages: "bss_Latn"  # Akoose
languages: "bto_Latn"  # Rinconada Bikol
languages: "btv_Deva"  # Bateri
languages: "bua_Cyrl"  # Buriat
languages: "buc_Latn"  # Bushi
languages: "bug_Latn"  # Buginese
languages: "bum_Latn"  # Bulu
languages: "bvb_Latn"  # Bube
languages: "bvi_Latn"  # Belanda Viri, Latin
<<<<<<< HEAD
languages: "byh_Deva"  # Bhujel, Devanagari
=======
languages: "bwy_Latn"
languages: "byh_Deva"  # Bhujel (Devanagari)
>>>>>>> 57442dcf
languages: "byv_Latn"  # Medumba
languages: "bze_Latn"  # Jenaama Bozo
languages: "bzx_Latn"  # Bozo, Hainyaxo
languages: "ca_Latn"  # Catalan
languages: "cab_Latn"  # Garifuna
languages: "cad_Latn"  # Caddo
languages: "cak_Latn"  # Kaqchikel, Central
languages: "car_Latn"  # Carib
languages: "cay_Latn"  # Cayuga
languages: "cbi_Latn"  # Chachi
languages: "cbk_Latn"  # Chavacano, Philippines (Latin)
languages: "cbr_Latn"  # Cashibo-Cacataibo
languages: "cbs_Latn"  # Cashinahua
languages: "cbt_Latn"  # Chayahuita
languages: "cbu_Latn"  # Candoshi-Shapra
languages: "cch_Latn"  # Atsam
languages: "ce_Cyrl"  # Chechen
languages: "ceb_Latn"  # Cebuano
languages: "cfm_Latn"  # Chin, Falam
languages: "cgg_Latn"  # Chiga
languages: "ch_Latn"  # Chamorro
languages: "chj_Latn"  # Chinantec, Ojitlán
languages: "chk_Latn"  # Chuukese
languages: "chm_Cyrl"  # Mari
languages: "chn_Latn"  # Chinook Jargon
languages: "cho_Latn"  # Choctaw
languages: "chp_Latn"  # Chipewyan
languages: "chx_Deva"  # Chantyal (Devanagari)
languages: "chy_Latn"  # Cheyenne
languages: "cic_Latn"  # Chickasaw
languages: "cjk_Latn"  # Chokwe
languages: "cjs_Cyrl"  # Shor
languages: "ckt_Cyrl"  # Chukot
languages: "cnh_Latn"  # Chin, Haka
languages: "cni_Latn"  # Asháninka
languages: "co_Latn"  # Corsican
languages: "cof_Latn"  # Colorado
languages: "con_Latn"  # Cofán, Latin
languages: "cop_Grek"  # Coptic (Greek)
languages: "cot_Latn"  # Caquinte
languages: "cpf_Latn"  # French-based Creoles
languages: "cps_Latn"  # Capiznon
languages: "cpu_Latn"  # Ashéninka, Pichis
languages: "cr_Latn"  # Cree (Latin)
languages: "crh_Cyrl"  # Crimean Turkish, Cyrillic
languages: "crh_Latn"  # Crimean Turkish
languages: "cri_Latn"  # Sãotomense
languages: "crj_Latn"  # Southern East Cree, Latin
languages: "crl_Latn"  # Northern East Cree, Latin
languages: "crs_Latn"  # Seselwa Creole French
languages: "cs_Latn"  # Czech
languages: "csa_Latn"  # Chinantec, Chiltepec
languages: "csb_Latn"  # Kashubian
languages: "ctd_Latn"  # Tedim Chin
languages: "cu_Cyrl"  # Church Slavic
languages: "cv_Cyrl"  # Chuvash
languages: "cy_Latn"  # Welsh
languages: "cyo_Latn"  # Cuyonon (Latin)
languages: "da_Latn"  # Danish
languages: "dag_Latn"  # Dagbani
languages: "dak_Latn"  # Dakota
languages: "dar_Cyrl"  # Dargwa
languages: "dav_Latn"  # Taita
languages: "ddn_Latn"  # Dendi
languages: "de_Latn"  # German
languages: "del_Latn"  # Delaware
languages: "den_Latn"  # Slave
languages: "dga_Latn"  # Dagaare, Southern
languages: "dgr_Latn"  # Dogrib
languages: "dhi_Deva"  # Dhimal (Devanagari)
languages: "dhw_Deva"  # Dhanwar, Nepal (Devanagari)
languages: "din_Latn"  # Dinka
languages: "dip_Latn"  # Dinka, Northeastern
languages: "dje_Latn"  # Zarma
languages: "dng_Cyrl"  # Dungan
languages: "dnj_Latn"  # Dan
languages: "doi_Deva"  # Dogri
languages: "dsb_Latn"  # Lower Sorbian
languages: "dtm_Latn"  # Tomo Kan Dogon
languages: "dtp_Latn"  # Central Dusun
languages: "dty_Deva"  # Dotyali
languages: "dua_Latn"  # Duala
languages: "dum_Latn"  # Middle Dutch
languages: "duu_Latn"  # Drung
languages: "dyo_Latn"  # Jola-Fonyi
languages: "dyu_Latn"  # Dyula
languages: "ebu_Latn"  # Embu
languages: "ee_Latn"  # Ewe
languages: "efi_Latn"  # Efik
languages: "egl_Latn"  # Emilian
languages: "eka_Latn"  # Ekajuk
languages: "el_Grek"  # Greek
languages: "emk_Latn"  # Maninkakan, Eastern
languages: "en_Latn"  # English
languages: "enm_Latn"  # Middle English
languages: "eo_Latn"  # Esperanto
languages: "es_Latn"  # Spanish
languages: "ese_Latn"  # Ese Ejja
languages: "esu_Latn"  # Central Yupik
languages: "et_Latn"  # Estonian
languages: "ett_Latn"  # Etruscan (Latin)
languages: "eu_Latn"  # Basque
languages: "eve_Cyrl"  # Even
languages: "evn_Cyrl"  # Evenki
languages: "evn_Latn"  # Evenki (Latin)
languages: "ewo_Latn"  # Ewondo
languages: "ext_Latn"  # Extremaduran
languages: "fan_Latn"  # Fang
languages: "fbl_Latn"  # West Albay Bikol
languages: "ff_Latn"  # Fulah
languages: "ffm_Latn"  # Maasina Fulfulde
languages: "fi_Latn"  # Finnish
languages: "fil_Latn"  # Filipino
languages: "fit_Latn"  # Tornedalen Finnish
languages: "fj_Latn"  # Fijian
languages: "fkv_Latn"  # Finnish, Kven
languages: "fo_Latn"  # Faroese
languages: "fon_Latn"  # Fon
languages: "fr_Latn"  # French
languages: "frc_Latn"  # Cajun French
languages: "frm_Latn"  # Middle French
languages: "fro_Latn"  # Old French
languages: "frp_Latn"  # Arpitan
languages: "frr_Latn"  # Northern Frisian
languages: "frs_Latn"  # Eastern Frisian
languages: "fuc_Latn"  # Pulaar
languages: "fud_Latn"  # East Futuna
languages: "fuf_Latn"  # Pular
languages: "fuq_Latn"  # Central-Eastern Niger Fulfulde
languages: "fur_Latn"  # Friulian
languages: "fuv_Latn"  # Nigerian Fulfulde
languages: "fvr_Latn"  # Fur
languages: "fy_Latn"  # Western Frisian
languages: "ga_Latn"  # Irish
languages: "gaa_Latn"  # Ga
languages: "gag_Cyrl"  # Gagauz (Cyrillic)
languages: "gag_Latn"  # Gagauz
languages: "gay_Latn"  # Gayo
languages: "gba_Latn"  # Gbaya
languages: "gbm_Deva"  # Garhwali
languages: "gcf_Latn"  # Guadeloupean Creole French, Martinique (Latin)
languages: "gcr_Latn"  # Guianese Creole French
languages: "gd_Latn"  # Scottish Gaelic
languages: "gem_Latn"  # Germanic languages, Latin
languages: "ggn_Deva"  # Eastern Gurung
languages: "ggn_Latn"  # Eastern Gurung, Latin
languages: "gil_Latn"  # Gilbertese
languages: "giw_Latn"  # Gelao, Klau
languages: "gjn_Latn"  # Gonja
languages: "gju_Deva"  # Gujari (Devanagari)
languages: "gkp_Latn"  # Kpelle, Guinea
languages: "gl_Latn"  # Galician
languages: "gld_Cyrl"  # Nanai
languages: "gmh_Latn"  # Middle High German
languages: "gn_Latn"  # Guarani
languages: "goh_Latn"  # Old High German
languages: "gom_Deva"  # Goan Konkani
languages: "gon_Deva"  # Gondi
languages: "gor_Latn"  # Gorontalo
languages: "gos_Latn"  # Gronings
languages: "grb_Latn"  # Grebo
languages: "grc_Grek"  # Ancient Greek (Greek)
languages: "gsw_Latn"  # Swiss German
languages: "gub_Latn"  # Guajajára
languages: "guc_Latn"  # Wayuu
languages: "gur_Latn"  # Frafra
languages: "guu_Latn"  # Yanomamö
languages: "guz_Latn"  # Gusii
languages: "gv_Latn"  # Manx
languages: "gvr_Deva"  # Gurung
languages: "gwi_Latn"  # Gwichʼin
languages: "gyr_Latn"  # Guarayu
languages: "ha_Latn"  # Hausa
languages: "hai_Latn"  # Haida
languages: "hak_Latn"  # Hakka Chinese (Latin)
languages: "haw_Latn"  # Hawaiian
languages: "hea_Latn"  # Hmong, Northern Qiandong
languages: "hi_Deva"  # Hindi
languages: "hi_Latn"  # Hindi (Latin)
languages: "hif_Deva"  # Fiji Hindi
languages: "hif_Latn"  # Fiji Hindi, Latin
languages: "hil_Latn"  # Hiligaynon
languages: "hlt_Latn"  # Chin, Matu
languages: "hmn_Latn"  # Hmong
languages: "hms_Latn"  # Hmong, Southern Qiandong
languages: "hna_Latn"  # Mina
languages: "hne_Deva"  # Chhattisgarhi
languages: "hni_Latn"  # Hani
languages: "hnj_Latn"  # Hmong Njua
languages: "hnn_Latn"  # Hanunoo
languages: "hns_Latn"  # Hindustani, Sarnami
languages: "ho_Latn"  # Hiri Motu
languages: "hoc_Deva"  # Ho
languages: "hoj_Deva"  # Hadothi
languages: "hop_Latn"  # Hopi
languages: "hr_Latn"  # Croatian
languages: "hsb_Latn"  # Upper Sorbian
languages: "ht_Latn"  # Haitian Creole
languages: "hu_Latn"  # Hungarian
languages: "hup_Latn"  # Hupa
languages: "hus_Latn"  # Huastec, San Luís Potosí
languages: "huu_Latn"  # Huitoto, Murui
languages: "hz_Latn"  # Herero
languages: "ia_Latn"  # Interlingua
languages: "iba_Latn"  # Iban
languages: "ibb_Latn"  # Ibibio
languages: "id_Latn"  # Indonesian
languages: "idu_Latn"  # Idoma
languages: "ie_Latn"  # Interlingue (Latin)
languages: "ife_Latn"  # Ifè
languages: "ig_Latn"  # Igbo
languages: "ii_Latn"  # Sichuan Yi, Latin
languages: "ijs_Latn"  # Ijo, Southeast
languages: "ik_Latn"  # Inupiaq
languages: "ikt_Latn"  # Inuinnaqtun
languages: "ilo_Latn"  # Iloko
languages: "inh_Cyrl"  # Ingush
languages: "inh_Latn"  # Ingush (Latin)
languages: "io_Latn"  # Ido
languages: "is_Latn"  # Icelandic
languages: "it_Latn"  # Italian
languages: "iu_Latn"  # Inuktitut (Latin)
languages: "izh_Latn"  # Ingrian
languages: "jam_Latn"  # Jamaican Creole English
languages: "jbo_Latn"  # Lojban (Latin)
languages: "jgo_Latn"  # Ngomba
languages: "jiv_Latn"  # Shuar, Ecuador (Latin)
languages: "jmc_Latn"  # Machame
languages: "jml_Deva"  # Jumli
languages: "jra_Latn"  # Jarai (Latin)
languages: "jut_Latn"  # Jutish
languages: "jv_Latn"  # Javanese
languages: "kaa_Cyrl"  # Kara-Kalpak
languages: "kab_Latn"  # Kabyle
languages: "kac_Latn"  # Kachin
languages: "kaj_Latn"  # Jju
languages: "kam_Latn"  # Kamba
languages: "kao_Latn"  # Xaasongaxango
languages: "kbd_Cyrl"  # Kabardian
languages: "kbp_Latn"  # Kabiyé
languages: "kca_Cyrl"  # Khanty
languages: "kcg_Latn"  # Tyap
languages: "kck_Latn"  # Kalanga
languages: "kde_Latn"  # Makonde
languages: "kdh_Latn"  # Tem
languages: "kea_Latn"  # Kabuverdianu
languages: "kek_Latn"  # Qʼeqchiʼ
languages: "kfo_Latn"  # Koro
languages: "kfr_Deva"  # Kachhi
languages: "kfy_Deva"  # Kumaoni
languages: "kg_Latn"  # Kongo
languages: "kge_Latn"  # Komering
languages: "kgj_Deva"  # Gamale Kham, Devanagari
languages: "kgp_Latn"  # Kaingang
languages: "kha_Latn"  # Khasi
languages: "khn_Deva"  # Khandesi
languages: "khq_Latn"  # Koyra Chiini
languages: "khr_Deva"  # Kharia (Devanagari)
languages: "khw_Latn"  # Khowar (Latin)
languages: "ki_Latn"  # Kikuyu
languages: "kiu_Latn"  # Kirmanjki
languages: "kj_Latn"  # Kuanyama
languages: "kjg_Latn"  # Khmu (Latin)
languages: "kjh_Cyrl"  # Khakas
languages: "kk_Cyrl"  # Kazakh
languages: "kk_Latn"  # Kazakh (Latin)
languages: "kkj_Latn"  # Kako
languages: "kl_Latn"  # Kalaallisut
languages: "kln_Latn"  # Kalenjin
languages: "kmb_Latn"  # Kimbundu
languages: "knc_Latn"  # Kanuri, Central
languages: "knf_Latn"  # Mankanya
languages: "koi_Cyrl"  # Komi-Permyak
languages: "kok_Deva"  # Konkani
languages: "koo_Latn"  # Konjo
languages: "kos_Latn"  # Kosraean
languages: "kpe_Latn"  # Kpelle
languages: "kpy_Cyrl"  # Koryak
languages: "kqn_Latn"  # Kaonde
languages: "kqs_Latn"  # Kissi, Northern
languages: "kr_Latn"  # Kanuri
languages: "krc_Cyrl"  # Karachay-Balkar
languages: "kri_Latn"  # Krio
languages: "krj_Latn"  # Kinaray-a
languages: "krl_Latn"  # Karelian
languages: "kru_Deva"  # Kurukh
languages: "ks_Deva"  # Kashmiri (Devanagari)
languages: "ksb_Latn"  # Shambala
languages: "ksf_Latn"  # Bafia
languages: "ksh_Latn"  # Colognian
languages: "ktu_Latn"  # Kituba
languages: "ku_Cyrl"
languages: "ku_Latn"  # Kurdish (Latin)
languages: "kum_Cyrl"  # Kumyk
languages: "kut_Latn"  # Kutenai
languages: "kv_Cyrl"  # Komi
languages: "kvr_Latn"  # Kerinci
languages: "kw_Latn"  # Cornish
languages: "kwi_Latn"  # Awa-Cuaiquer
languages: "ky_Cyrl"  # Kyrgyz
languages: "ky_Latn"  # Kyrgyz (Latin)
languages: "la_Latn"  # Latin
languages: "lad_Latn"  # Ladino (Latin)
languages: "lag_Latn"  # Langi
languages: "laj_Latn"  # Lango, Uganda
languages: "lam_Latn"  # Lamba
languages: "lb_Latn"  # Luxembourgish
languages: "lbe_Cyrl"  # Lak
languages: "lbw_Latn"  # Tolaki
languages: "lez_Cyrl"  # Lezghian
languages: "lfn_Cyrl"  # Lingua Franca Nova
languages: "lfn_Latn"  # Lingua Franca Nova, Latin
languages: "lg_Latn"  # Ganda
languages: "lhm_Deva"  # Lhomi (Devanagari)
languages: "li_Latn"  # Limburgish
languages: "lia_Latn"  # Limba, West-Central
languages: "lif_Deva"  # Limbu
languages: "lij_Latn"  # Ligurian
languages: "liv_Latn"  # Livonian
languages: "ljp_Latn"  # Lampung Api
languages: "lkt_Latn"  # Lakota
languages: "lld_Latn"  # Ladin
languages: "lmo_Latn"  # Lombard
languages: "ln_Latn"  # Lingala
languages: "lns_Latn"  # Lamnso’
languages: "lob_Latn"  # Lobi
languages: "lol_Latn"  # Mongo
languages: "lot_Latn"  # Otuho
languages: "loz_Latn"  # Lozi
languages: "lt_Latn"  # Lithuanian
languages: "ltg_Latn"  # Latgalian
languages: "lu_Latn"  # Luba-Katanga
languages: "lua_Latn"  # Luba-Lulua
languages: "lue_Latn"  # Luvale
languages: "lui_Latn"  # Luiseno
languages: "lun_Latn"  # Lunda
languages: "luo_Latn"  # Luo
languages: "lus_Latn"  # Mizo (Latin)
languages: "lut_Latn"  # Lushootseed
languages: "luy_Latn"  # Luyia
languages: "lv_Latn"  # Latvian
languages: "lzz_Latn"  # Laz (Latin)
languages: "mad_Latn"  # Madurese
languages: "maf_Latn"  # Mafa
languages: "mag_Deva"  # Magahi
languages: "mai_Deva"  # Maithili
languages: "mak_Latn"  # Makasar
languages: "mam_Latn"  # Mam
languages: "man_Latn"  # Mandingo
languages: "mas_Latn"  # Masai
languages: "maz_Latn"  # Central Mazahua
languages: "mcd_Latn"  # Sharanahua
languages: "mcf_Latn"  # Matsés (Latin)
languages: "mdf_Cyrl"  # Moksha
languages: "mdh_Latn"  # Maguindanaon
languages: "mdr_Latn"  # Mandar
languages: "mdt_Latn"  # Mbere
languages: "men_Latn"  # Mende
languages: "mer_Latn"  # Meru
languages: "mey_Latn"  # Hassaniyya
languages: "mfe_Latn"  # Morisyen
languages: "mfq_Latn"  # Moba
languages: "mfv_Latn"  # Mandjak
languages: "mg_Latn"  # Malagasy
languages: "mgh_Latn"  # Makhuwa-Meetto
languages: "mgo_Latn"  # Metaʼ
languages: "mgp_Deva"  # Eastern Magar
languages: "mgy_Latn"  # Mbunga
languages: "mh_Latn"  # Marshallese
languages: "mi_Latn"  # Maori
languages: "mic_Latn"  # Mi'kmaq
languages: "min_Latn"  # Minangkabau
languages: "miq_Latn"  # Mískito
languages: "mis_Latn"  # Uncoded languages, World (Latin)
languages: "mk_Cyrl"  # Macedonian
languages: "mls_Latn"  # Masalit
languages: "mn_Cyrl"  # Mongolian
languages: "mns_Cyrl"  # Mansi
languages: "moe_Latn"  # Innu
languages: "moh_Latn"  # Mohawk
languages: "mor_Latn"  # Moro
languages: "mos_Latn"  # Mossi
languages: "mr_Deva"  # Marathi
languages: "mrd_Deva"  # Western Magar
languages: "mrj_Cyrl"  # Western Mari
languages: "mro_Latn"  # Mru
languages: "mrw_Latn"  # Maranao (Latin)
languages: "ms_Latn"
languages: "mt_Latn"  # Maltese
languages: "mto_Latn"  # Mixe, Totontepec
languages: "mtr_Deva"  # Mewari
languages: "mua_Latn"  # Mundang
languages: "mui_Latn"  # Musi (Latin)
languages: "mus_Latn"  # Muscogee
languages: "mwk_Latn"  # Kita Maninkakan
languages: "mwl_Latn"  # Mirandese
languages: "mwr_Deva"  # Marwari
languages: "mwv_Latn"  # Mentawai
languages: "mxc_Latn"  # Manyika
languages: "mxi_Latn"  # Mozarabic
languages: "mxv_Latn"  # Mixtec, Metlatónoc
languages: "myv_Cyrl"  # Erzya
languages: "myx_Latn"  # Masaaba
languages: "mzi_Latn"  # Mazatec, Ixcatlán
languages: "na_Latn"  # Nauru
languages: "nan_Latn"  # Southern Min Chinese (Latin)
languages: "nap_Latn"  # Neapolitan
languages: "naq_Latn"  # Nama
languages: "nb_Latn"  # Norwegian Bokmål
languages: "nba_Latn"  # Nyemba
languages: "nch_Latn"  # Central Huasteca Nahuatl
languages: "nd_Latn"  # North Ndebele
languages: "ndc_Latn"  # Ndau
languages: "nds_Latn"  # Low German
languages: "ne_Deva"  # Nepali
languages: "new_Deva"  # Newari
languages: "ng_Latn"  # Ndonga
languages: "ngl_Latn"  # Lomwe
languages: "nhe_Latn"  # Eastern Huasteca Nahuatl
languages: "nhn_Latn"  # Nahuatl, Central
languages: "nhw_Latn"  # Western Huasteca Nahuatl
languages: "nia_Latn"  # Nias
languages: "nij_Latn"  # Ngaju
languages: "nio_Cyrl"  # Nganasan
languages: "niu_Latn"  # Niuean
languages: "njo_Latn"  # Ao Naga
languages: "nku_Latn"  # Kulango, Bouna
languages: "nl_Latn"  # Dutch
languages: "nmg_Latn"  # Kwasio
languages: "nn_Latn"  # Norwegian Nynorsk
languages: "nnh_Latn"  # Ngiemboon
languages: "nnp_Deva"  # Wancho Naga, Devanagari
languages: "nnp_Latn"  # Wancho Naga, Latin
languages: "no_Latn"  # Norwegian
languages: "noe_Deva"  # Nimadi
languages: "nog_Cyrl"  # Nogai
languages: "non_Latn"  # Old Norse, Sweden (Latin)
languages: "not_Latn"  # Nomatsiguenga
languages: "nov_Latn"  # Novial
languages: "nr_Latn"  # South Ndebele
languages: "nrf_Latn"  # Jèrriais, Latin
languages: "nsk_Latn"  # Naskapi (Latin)
languages: "nso_Latn"  # Northern Sotho
languages: "nus_Latn"  # Nuer
languages: "nv_Latn"  # Navajo
languages: "nxq_Latn"  # Naxi
languages: "ny_Latn"  # Nyanja
languages: "nym_Latn"  # Nyamwezi
languages: "nyn_Latn"  # Nyankole
languages: "nyo_Latn"  # Nyoro
languages: "nzi_Latn"  # Nzima
languages: "oaa_Cyrl"  # Orok
languages: "oc_Latn"  # Occitan
languages: "oj_Latn"  # Ojibwa (Latin)
languages: "oki_Latn"  # Okiek
languages: "om_Latn"  # Oromo
languages: "orh_Latn"  # Oroqen
languages: "orv_Cyrl"  # Old Russian, Cyrillic
languages: "os_Cyrl"  # Ossetic
languages: "osa_Latn"  # Osage (Latin)
languages: "osc_Latn"  # Oscan (Latin)
languages: "ote_Latn"  # Otomi, Mezquital
languages: "otn_Latn"  # Tenango Otomi, Latin
languages: "owl_Latn"  # Old Welsh, Latin
languages: "pag_Latn"  # Pangasinan
languages: "pam_Latn"  # Pampanga
languages: "pap_Latn"  # Papiamento
languages: "pau_Latn"  # Palauan
languages: "pbb_Latn"  # Páez
languages: "pcd_Latn"  # Picard
languages: "pck_Latn"  # Paite Chin, Latin
languages: "pcm_Latn"  # Nigerian Pidgin
languages: "pdc_Latn"  # Pennsylvania German
languages: "pdt_Latn"  # Plautdietsch
languages: "pfl_Latn"  # Palatine German
languages: "pi_Deva"  # Pali
languages: "pis_Latn"  # Pijin
languages: "piu_Latn"  # Pintupi-Luritja
languages: "pko_Latn"  # Pökoot
languages: "pl_Latn"  # Polish
languages: "pms_Latn"  # Piedmontese
languages: "pnt_Cyrl"  # Pontic
languages: "pnt_Grek"  # Pontic (Greek)
languages: "pnt_Latn"  # Pontic (Latin)
languages: "pon_Latn"  # Pohnpeian
languages: "pov_Latn"  # Crioulo, Upper Guinea
languages: "ppl_Latn"  # Pipil
languages: "prg_Latn"  # Prussian
languages: "pro_Latn"  # Old Provençal
languages: "prq_Latn"  # Ashéninka Perené
languages: "pt_Latn"  # Portuguese
languages: "puu_Latn"  # Punu
languages: "qu_Latn"  # Quechua
languages: "quc_Latn"  # Kʼicheʼ
languages: "qud_Latn"  # Kichwa, Unified Quichua
languages: "qug_Latn"  # Chimborazo Highland Quichua
languages: "quh_Latn"  # Quechua, South Bolivian
languages: "quy_Latn"  # Quechua, Ayacucho
languages: "quz_Latn"  # Quechua, Cusco
languages: "qva_Latn"  # Quechua, Ambo-Pasco
languages: "qvc_Latn"  # Quechua, Cajamarca
languages: "qvh_Latn"  # Quechua, Huamalíes-Dos de Mayo Huánuco
languages: "qvm_Latn"  # Quechua, Margos-Yarowilca-Lauricocha
languages: "qvn_Latn"  # Quechua, North Junín
languages: "qwh_Latn"  # Quechua, Huaylas Ancash
languages: "qxn_Latn"  # Quechua, Northern Conchucos Ancash
languages: "qxu_Latn"  # Quechua, Arequipa-La Unión
languages: "rab_Deva"  # Camling (Devanagari)
languages: "raj_Deva"  # Rajasthani
languages: "rap_Latn"  # Rapanui
languages: "rar_Latn"  # Rarotongan
languages: "ray_Latn"  # Rapa (Latin)
languages: "rcf_Latn"  # Réunion Creole French
languages: "rej_Latn"  # Rejang
languages: "rgn_Latn"  # Romagnol
languages: "rhg_Latn"  # Rohingya (Latin)
languages: "ria_Latn"  # Riang, India
languages: "rif_Latn"  # Riffian (Latin)
languages: "rjs_Deva"  # Rajbanshi
languages: "rm_Latn"  # Romansh
languages: "rmf_Latn"  # Kalo Finnish Romani
languages: "rmn_Latn"  # Romani, Balkan
languages: "rmo_Latn"  # Sinte Romani
languages: "rmu_Latn"  # Tavringer Romani
languages: "rn_Latn"  # Rundi
languages: "rng_Latn"  # Ronga
languages: "ro_Cyrl"  # Romanian (Cyrillic)
languages: "ro_Latn"  # Romanian
languages: "rob_Latn"  # Taeʼ
languages: "rof_Latn"  # Rombo
languages: "rom_Cyrl"  # Romany (Cyrillic)
languages: "rom_Latn"  # Romany
languages: "rtm_Latn"  # Rotuman
languages: "ru_Cyrl"  # Russian
languages: "rue_Cyrl"  # Rusyn
languages: "rug_Latn"  # Roviana
languages: "rup_Latn"  # Aromanian
languages: "rw_Latn"  # Kinyarwanda
languages: "rwk_Latn"  # Rwa
languages: "sa_Deva"  # Sanskrit
languages: "sad_Latn"  # Sandawe
languages: "saf_Latn"  # Safaliba
languages: "sah_Cyrl"  # Sakha
languages: "saq_Latn"  # Samburu
languages: "sas_Latn"  # Sasak
languages: "sat_Deva"  # Santali (Devanagari)
languages: "sat_Latn"  # Santali (Latin)
languages: "sav_Latn"  # Saafi-Saafi
languages: "sbp_Latn"  # Sangu
languages: "sc_Latn"  # Sardinian
languages: "sck_Deva"  # Sadri
languages: "scn_Latn"  # Sicilian
languages: "sco_Latn"  # Scots
languages: "scs_Latn"  # North Slavey
languages: "sd_Deva"  # Sindhi (Devanagari)
languages: "sdc_Latn"  # Sassarese Sardinian
languages: "se_Cyrl"  # Northern Sami, Cyrillic
languages: "se_Latn"  # Northern Sami
languages: "see_Latn"  # Seneca
languages: "sef_Latn"  # Cebaara Senoufo
languages: "seh_Latn"  # Sena
languages: "sei_Latn"  # Seri
languages: "sel_Cyrl"  # Selkup
languages: "ses_Latn"  # Koyraboro Senni
languages: "sey_Latn"  # Secoya
languages: "sg_Latn"  # Sango
languages: "sga_Latn"  # Old Irish
languages: "sgs_Latn"  # Samogitian
languages: "shi_Latn"  # Tachelhit (Latin)
languages: "shk_Latn"  # Shilluk
languages: "shp_Latn"  # Shipibo-Conibo
languages: "sid_Latn"  # Sidamo
languages: "sja_Latn"  # Epena (Latin)
languages: "sk_Latn"  # Slovak
languages: "sl_Latn"  # Slovenian
languages: "sla_Latn"  # Slavic languages, Latin
languages: "sli_Latn"  # Lower Silesian
languages: "slr_Latn"  # Salar
languages: "sly_Latn"  # Selayar
languages: "sm_Latn"  # Samoan
languages: "sma_Latn"  # Southern Sami
languages: "smj_Latn"  # Lule Sami
languages: "smn_Latn"  # Inari Sami
languages: "sms_Latn"  # Skolt Sami
languages: "sn_Latn"  # Shona
languages: "snf_Latn"  # Noon
languages: "snk_Latn"  # Soninke
languages: "snn_Latn"  # Siona
languages: "so_Latn"  # Somali
languages: "sq_Latn"  # Albanian
languages: "sr_Cyrl"  # Serbian
languages: "sr_Latn"  # Serbian (Latin)
languages: "srb_Latn"  # Sora
languages: "srn_Latn"  # Sranan Tongo
languages: "srr_Latn"  # Serer
languages: "srx_Deva"  # Sirmauri
languages: "ss_Latn"  # Swati
languages: "ssy_Latn"  # Saho
languages: "st_Latn"  # Southern Sotho
languages: "stq_Latn"  # Saterland Frisian
languages: "str_Latn"  # Straits Salish, Latin
languages: "su_Latn"  # Sundanese
languages: "suk_Latn"  # Sukuma
languages: "sus_Latn"  # Susu
languages: "sv_Latn"  # Swedish
languages: "sw_Latn"  # Swahili
languages: "swb_Latn"  # Maore Comorian, Latin
languages: "swg_Latn"  # Swabian
languages: "swv_Deva"  # Shekhawati
languages: "sxn_Latn"  # Sangir
languages: "syi_Latn"  # Seki
languages: "szl_Latn"  # Silesian
languages: "tab_Cyrl"  # Tabassaran
languages: "taj_Deva"  # Eastern Tamang
languages: "taq_Latn"  # Tamasheq (Latin)
languages: "tbw_Latn"  # Tagbanwa
languages: "tbz_Latn"  # Ditammari
languages: "tca_Latn"  # Ticuna
languages: "tdg_Deva"  # Western Tamang
languages: "tdh_Deva"  # Thulung
languages: "tdt_Latn"  # Tetun Dili
languages: "tem_Latn"  # Timne
languages: "teo_Latn"  # Teso
languages: "ter_Latn"  # Tereno
languages: "tet_Latn"  # Tetum
languages: "tg_Cyrl"  # Tajik
languages: "tg_Latn"  # Tajik (Latin)
languages: "thf_Deva"  # Thangmi (Devanagari)
languages: "thl_Deva"  # Dangaura Tharu
languages: "thq_Deva"  # Kochila Tharu
languages: "thr_Deva"  # Rana Tharu
languages: "ths_Deva"  # Thakali (Devanagari)
languages: "tiv_Latn"  # Tiv
languages: "tiw_Latn"  # Tiwi (Latin)
languages: "tjs_Latn"  # Southern Tujia
languages: "tk_Cyrl"  # Turkmen (Cyrillic)
languages: "tk_Latn"  # Turkmen (Latin)
languages: "tkl_Latn"  # Tokelau
languages: "tkr_Cyrl"  # Tsakhur
languages: "tkr_Latn"  # Tsakhur (Latin)
languages: "tkt_Deva"  # Kathoriya Tharu
languages: "tlh_Latn"  # Klingon (Latin)
languages: "tli_Latn"  # Tlingit
languages: "tly_Cyrl"  # Talysh (Cyrillic)
languages: "tly_Latn"  # Talysh (Latin)
languages: "tmh_Latn"  # Tamashek
languages: "tn_Latn"  # Tswana
languages: "tnr_Latn"  # Ménik
languages: "to_Latn"  # Tongan
languages: "tob_Latn"  # Toba
languages: "tog_Latn"  # Nyasa Tonga
languages: "toi_Latn"  # Tonga
languages: "toj_Latn"  # Tojolabal
languages: "top_Latn"  # Totonac, Papantla
languages: "tpi_Latn"  # Tok Pisin
languages: "tr_Latn"  # Turkish
languages: "tru_Latn"  # Turoyo
languages: "trv_Latn"  # Taroko
languages: "ts_Latn"  # Tsonga
languages: "tsd_Grek"  # Tsakonian
languages: "tsf_Deva"  # Southwestern Tamang
languages: "tsg_Latn"  # Tausug
languages: "tsi_Latn"  # Tsimshian
languages: "tsz_Latn"  # Purepecha
languages: "tt_Cyrl"  # Tatar
languages: "tt_Latn"  # Tatar (Latin)
languages: "ttj_Latn"  # Tooro
languages: "ttt_Cyrl"  # Muslim Tat
languages: "ttt_Latn"  # Muslim Tat, Latin
languages: "tum_Latn"  # Tumbuka
languages: "tvl_Latn"  # Tuvalu
languages: "twq_Latn"  # Tasawaq
languages: "ty_Latn"  # Tahitian
languages: "tyv_Cyrl"  # Tuvinian
languages: "tzh_Latn"  # Tzeltal, Oxchuc
languages: "tzm_Latn"  # Central Atlas Tamazight
languages: "tzo_Latn"  # Tzotzil, Chamula
languages: "ude_Cyrl"  # Udihe
languages: "udm_Cyrl"  # Udmurt
languages: "udm_Latn"  # Udmurt (Latin)
languages: "udu_Latn"  # Uduk
languages: "ug_Cyrl"  # Uyghur (Cyrillic)
languages: "ug_Latn"  # Uyghur (Latin)
languages: "uk_Cyrl"  # Ukrainian
languages: "uli_Latn"  # Ulithian
languages: "umb_Latn"  # Umbundu
languages: "unr_Deva"  # Mundari (Devanagari)
languages: "unx_Deva"  # Munda (Devanagari)
languages: "ura_Latn"  # Urarina
languages: "uz_Cyrl"  # Uzbek (Cyrillic)
languages: "uz_Latn"  # Uzbek
languages: "vai_Latn"  # Vai (Latin)
languages: "ve_Latn"  # Venda
languages: "vec_Latn"  # Venetian
languages: "vep_Latn"  # Veps
languages: "vi_Latn"  # Vietnamese
languages: "vic_Latn"  # Virgin Islands Creole English
languages: "vls_Latn"  # West Flemish
languages: "vmf_Latn"  # Main-Franconian
languages: "vmw_Latn"  # Makhuwa
languages: "vo_Latn"  # Volapük
languages: "vot_Latn"  # Votic
languages: "vro_Latn"  # Võro
languages: "vun_Latn"  # Vunjo
languages: "wa_Latn"  # Walloon
languages: "wae_Latn"  # Walser
languages: "war_Latn"  # Waray
languages: "was_Latn"  # Washo
languages: "wbp_Latn"  # Warlpiri
languages: "wbr_Deva"  # Wagdi
languages: "wls_Latn"  # Wallisian
languages: "wo_Latn"  # Wolof
languages: "wtm_Deva"  # Mewati
languages: "wwa_Latn"  # Waama
languages: "xal_Cyrl"  # Kalmyk
languages: "xav_Latn"  # Xavánte
languages: "xh_Latn"  # Xhosa
languages: "xnr_Deva"  # Kangri
languages: "xog_Latn"  # Soga
languages: "xsm_Latn"  # Kasem
languages: "xsr_Deva"  # Sherpa
languages: "xum_Latn"  # Umbrian (Latin)
languages: "yad_Latn"  # Yagua
languages: "yao_Latn"  # Yao
languages: "yap_Latn"  # Yapese
languages: "yav_Latn"  # Yangben
languages: "ybb_Latn"  # Yemba
languages: "ybh_Deva"  # Yakha (Devanagari)
languages: "ykg_Cyrl"  # Yukaghir, Northern
languages: "yo_Latn"  # Yoruba
languages: "yrk_Cyrl"  # Nenets
languages: "yrl_Latn"  # Nheengatu
languages: "yua_Latn"  # Yucateco
languages: "za_Latn"  # Zhuang
languages: "zag_Latn"  # Zaghawa
languages: "zam_Latn"  # Zapotec, Miahuatlán
languages: "zap_Latn"  # Zapotec
languages: "zdj_Latn"  # Comorian, Ngazidja
languages: "zea_Latn"  # Zeelandic
languages: "zlm_Latn"  # Malay (Latin)
languages: "zmi_Latn"  # Negeri Sembilan Malay
languages: "zro_Latn"  # Záparo
languages: "ztu_Latn"  # Zapotec, Güilá
languages: "zu_Latn"  # Zulu
languages: "zun_Latn"  # Zuni
languages: "zza_Latn"  # Zaza<|MERGE_RESOLUTION|>--- conflicted
+++ resolved
@@ -173,12 +173,8 @@
 languages: "bum_Latn"  # Bulu
 languages: "bvb_Latn"  # Bube
 languages: "bvi_Latn"  # Belanda Viri, Latin
-<<<<<<< HEAD
 languages: "byh_Deva"  # Bhujel, Devanagari
-=======
-languages: "bwy_Latn"
 languages: "byh_Deva"  # Bhujel (Devanagari)
->>>>>>> 57442dcf
 languages: "byv_Latn"  # Medumba
 languages: "bze_Latn"  # Jenaama Bozo
 languages: "bzx_Latn"  # Bozo, Hainyaxo
