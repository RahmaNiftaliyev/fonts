#!/usr/bin/env python3
#
# Copyright 2022 Google LLC All Rights Reserved.
#
# Licensed under the Apache License, Version 2.0 (the "License");
# you may not use this file except in compliance with the License.
# You may obtain a copy of the License at
#
#     http://www.apache.org/licenses/LICENSE-2.0
#
# Unless required by applicable law or agreed to in writing, software
# distributed under the License is distributed on an "AS-IS" BASIS,
# WITHOUT WARRANTIES OR CONDITIONS OF ANY KIND, either express or implied.
# See the License for the specific language governing permissions and
# limitations under the License.
#
from collections import defaultdict, Counter
import re
import unicodedata

from gflanguages import (
    LoadLanguages,
    languages_public_pb2,
    LoadScripts,
    LoadRegions,
    parse,
)
import pytest
import youseedee


LANGUAGES = LoadLanguages()
SCRIPTS = LoadScripts()
REGIONS = LoadRegions()

CLDR_SCRIPT_TO_UCD_SCRIPT = {
    "Bangla": "Bengali",
    "Traditional Han": "Han",
    "Simplified Han": "Han",
    "Korean": "Hangul",
    "Odia": "Oriya",
    "Makasar": "Buginese",
    "Lanna": "Tai Tham",
    "Unified Canadian Aboriginal Syllabics": "Canadian Aboriginal",
    "S-A Cuneiform": "Cuneiform",
    "Pollard Phonetic": "Miao",
    "Egyptian hieroglyphs": "Egyptian Hieroglyphs",
    "Zanabazar": "Zanabazar Square",
    "Nüshu": "Nushu",
    "Mandaean": "Mandaic",
    "N’Ko": "Nko",
    "Varang Kshiti": "Warang Citi",
    "Mende": "Mende Kikakui",
    "Phags-pa": "Phags Pa",
    "Fraser": "Lisu",
    "Georgian Khutsuri": "Georgian",
    "Orkhon": "Old Turkic",
}

SKIP_EXEMPLARS = {
    "ja_Jpan": "Contains multiple scripts",
    "aii_Cyrl": "Does indeed use Latin glyphs while writing Cyrillic",
    "sel_Cyrl": "Does indeed use Latin glyphs while writing Cyrillic",
    "ykg_Cyrl": "Does indeed use Latin glyphs (w) while writing Cyrillic",
    "ady_Cyrl": "Does indeed use Latin glyphs (w) while writing Cyrillic",
    "sla_Latn": "Does indeed use Cyrillic glyphs (ь) when written in Latin",
    "coo_Latn": "Does indeed use Greek glyphs while writing Latin",
    "hur_Latn": "Does indeed use Greek glyphs while writing Latin",
    "kwk_Latn": "Does indeed use Greek glyphs while writing Latin",
    "thp_Latn": "Does indeed use Greek glyphs while writing Latin",
    "dnj_Latn": "Does use future Unicode 16 Latin glyphs",
    "gov_Latn": "Does use future Unicode 16 Latin glyphs",
}

SKIP_REGION = {
    "cpf_Latn": "French-based creole languages is a group of languages.",
    "gem_Latn": "Germanic languages is a group of languages.",
    "sla_Latn": "Slavic languages is a group of languages.",
    "hmn_Latn": "Homnic languages is a group of languages.",
    "ie_Latn": "Interlingue is an artifical language.",
    "io_Latn": "Ido is an artifical language.",
    "jbo_Latn": "Lobjan is an artifical language.",
    "tlh_Latn": "Klingon is an artifical language.",
}


@pytest.mark.parametrize("lang_code", LANGUAGES)
@pytest.mark.parametrize(
    "exemplar_name", ["base", "auxiliary", "marks", "numerals", "punctuation", "index"]
)
def test_languages_exemplars_canonical_duplicates(lang_code, exemplar_name):
    lang = LANGUAGES[lang_code]
    exemplar = getattr(lang.exemplar_chars, exemplar_name).split()
    normalized = defaultdict(set)

    for g in exemplar:
        if g[0] == "{" and g[-1] == "}":
            g = g.lstrip("{").rstrip("}")
        normalized[unicodedata.normalize("NFC", g)].add(g)

    result = [(len(gs), n) for n, gs in normalized.items()]
    expected = [(1, n) for n, _ in normalized.items()]
    assert result == expected


@pytest.mark.parametrize("lang_code", LANGUAGES)
@pytest.mark.parametrize(
    "exemplar_name", ["base", "auxiliary", "marks", "numerals", "punctuation", "index"]
)
def test_languages_exemplars_duplicates(lang_code, exemplar_name):
    lang = LANGUAGES[lang_code]
    exemplar = getattr(lang.exemplar_chars, exemplar_name).split()
    counter = Counter(exemplar)
    counts = sorted(counter.most_common(), key=lambda pair: exemplar.index(pair[0]))
    assert counts == [(v, 1) for v in exemplar]


@pytest.mark.parametrize("lang_code", LANGUAGES.keys())
@pytest.mark.parametrize(
    "exemplar_name", ["base", "auxiliary", "numerals", "punctuation", "index"]
)
def test_exemplars_bracketed_sequences(lang_code, exemplar_name):
    lang = LANGUAGES[lang_code]
    if lang.script != "Latn":
        return
    exemplar = getattr(lang.exemplar_chars, exemplar_name).split()
    for chars in exemplar:
        if len(chars) > 1:
            assert chars.startswith("{") and chars.endswith("}")
            assert len(chars[1:-1]) > 1


SampleText = languages_public_pb2.SampleTextProto().DESCRIPTOR
ExemplarChars = languages_public_pb2.ExemplarCharsProto().DESCRIPTOR


@pytest.mark.parametrize("lang_code", LANGUAGES.keys())
def test_language_samples(lang_code):
    # Although marked as optional in the protobuf file, all
    # SampleText fields (except note) are required, so make
    # sure they are present.
    lang = LANGUAGES[lang_code]
    if not lang.sample_text.ListFields():
        pytest.skip("No sample text for language " + lang_code)
        return

    for field in SampleText.fields:
        if field.name == "note":
            continue
        assert getattr(lang.sample_text, field.name)


@pytest.mark.parametrize("lang_code", LANGUAGES.keys())
def test_script_is_known(lang_code):
    lang = LANGUAGES[lang_code]
    script = lang.script
    assert script in SCRIPTS, f"{lang_code} used unknown script {lang.script}"


@pytest.mark.parametrize("lang_code", LANGUAGES)
def test_region_is_known(lang_code):
    lang = LANGUAGES[lang_code]
    if lang.id in SKIP_REGION:
        pytest.skip(SKIP_REGION[lang.id])
        return
    regions = lang.region
    for region in regions:
        assert region in REGIONS.keys()


@pytest.mark.parametrize("lang_code", LANGUAGES.keys())
def test_exemplars_are_in_script(lang_code):
    lang = LANGUAGES[lang_code]
    script_name = SCRIPTS[lang.script].name
    script_name = CLDR_SCRIPT_TO_UCD_SCRIPT.get(script_name, script_name)
    if not lang.exemplar_chars.ListFields():
        pytest.skip("No exemplars for language " + lang_code)
        return
    if lang.id in SKIP_EXEMPLARS:
        pytest.skip(SKIP_EXEMPLARS[lang.id])
        return
    out_of_script = {}
    for field in ExemplarChars.fields:
        if field.name == "auxiliary" or field.name == "index":
            continue
        exemplars = getattr(lang.exemplar_chars, field.name)
        group_of_chars = re.findall(r"(\{[^}]+\}|\S+)", exemplars)
        for chars in group_of_chars:
            for char in chars:
                char_script = youseedee.ucd_data(ord(char)).get("Script")
                if char_script == "Common" or char_script == "Inherited":
                    continue
                char_script = char_script.replace("_", " ")
                if char_script != script_name:
                    out_of_script[chars] = char_script
                    break
    assert not out_of_script, (
        f"{lang_code} exemplars contained out-of-script characters"
        f": {', '.join(out_of_script.keys())}"
        f" from scripts {', '.join(set(out_of_script.values()))}"
    )


<<<<<<< HEAD
@pytest.mark.parametrize("lang_code", LANGUAGES.keys())
def test_sample_texts_are_in_script(lang_code):
    if lang_code in [
        "mak_Maka",
        "orv_Cyrl",
        "cu_Cyrl",
        "ff_Adlm",
        "idu_Latn",
        "ban_Bali",
    ]:
        pytest.xfail("These languages have known issues with their sample text")
        return
    lang = LANGUAGES[lang_code]
    script_name = SCRIPTS[lang.script].name
    script_name = CLDR_SCRIPT_TO_UCD_SCRIPT.get(script_name, script_name)
    if not lang.sample_text.ListFields():
        pytest.skip("No sample text for language " + lang_code)
        return
    if lang.id in SKIP_EXEMPLARS:
        pytest.skip(SKIP_EXEMPLARS[lang.id])
        return
    out_of_script = defaultdict(set)
    for field in SampleText.fields:
        if field.name == "note":
            continue
        samples = getattr(lang.sample_text, field.name)
        chars = set(samples)
        for char in chars:
            char_script = (
                youseedee.ucd_data(ord(char)).get("Script", "").replace("_", " ")
            )
            if char_script == "Common" or char_script == "Inherited":
                continue
            if char_script != script_name:
                extensions = (
                    youseedee.ucd_data(ord(char))
                    .get("Script_Extensions", "")
                    .split(" ")
                )
                if any(ext == lang.script for ext in extensions):
                    continue
                out_of_script[char_script].add(char)
                break
    msg = []
    for script, chars in out_of_script.items():
        msg.append(f"'{''.join(chars)}' ({script} != {script_name})")
    assert not out_of_script, (
        f"{lang_code} sample text contained out-of-script characters"
        f": {', '.join(msg)}"
    )
=======
def test_exemplar_parser():
    bases = "a A ā Ā {a̍} {A̍} {kl}"
    parsed_bases = parse(bases)
    assert parsed_bases == {
        "a",
        "A",
        "ā",
        "Ā",
        "k",
        "l",
        "̍",
    }
>>>>>>> d8bccf84
<|MERGE_RESOLUTION|>--- conflicted
+++ resolved
@@ -201,7 +201,6 @@
     )
 
 
-<<<<<<< HEAD
 @pytest.mark.parametrize("lang_code", LANGUAGES.keys())
 def test_sample_texts_are_in_script(lang_code):
     if lang_code in [
@@ -252,7 +251,8 @@
         f"{lang_code} sample text contained out-of-script characters"
         f": {', '.join(msg)}"
     )
-=======
+
+
 def test_exemplar_parser():
     bases = "a A ā Ā {a̍} {A̍} {kl}"
     parsed_bases = parse(bases)
@@ -264,5 +264,4 @@
         "k",
         "l",
         "̍",
-    }
->>>>>>> d8bccf84
+    }